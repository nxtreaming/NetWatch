<?php
/**
 * 子网代理批量导入工具
 * 支持多个子网使用相同的端口/用户名/密码配置
 */

require_once 'config.php';
require_once 'auth.php';
require_once 'monitor.php';

// 检查登录状态
Auth::requireLogin();

$monitor = new NetworkMonitor();

// 处理表单提交
if ($_SERVER['REQUEST_METHOD'] === 'POST') {
    $result = null;
    $error = null;
    
    try {
        // 获取公共配置
        $port = (int)$_POST['port'];
        $type = $_POST['type'];
        $username = trim($_POST['username']) ?: null;
        $password = trim($_POST['password']) ?: null;
        $importMode = $_POST['import_mode'] ?? 'skip';
        
        if (!$port || !in_array($type, ['socks5', 'http'])) {
            throw new Exception('请填写有效的端口和代理类型');
        }
        
        $proxyList = [];
        $totalProxies = 0;
        
        // 处理每个子网
        for ($i = 1; $i <= 20; $i++) {
            $startIp = trim($_POST["start_ip_$i"] ?? '');
            $endIp = trim($_POST["end_ip_$i"] ?? '');
            
            if (empty($startIp) || empty($endIp)) {
                continue;
            }
            
            // 验证IP格式
            if (!filter_var($startIp, FILTER_VALIDATE_IP) || !filter_var($endIp, FILTER_VALIDATE_IP)) {
                throw new Exception("子网 $i: IP地址格式无效");
            }
            
            // 生成IP范围内的所有代理
            $startLong = ip2long($startIp);
            $endLong = ip2long($endIp);
            
            if ($startLong > $endLong) {
                throw new Exception("子网 $i: 开始IP不能大于结束IP");
            }
            
            for ($ipLong = $startLong; $ipLong <= $endLong; $ipLong++) {
                $ip = long2ip($ipLong);
                $proxyList[] = [
                    'ip' => $ip,
                    'port' => $port,
                    'type' => $type,
                    'username' => $username,
                    'password' => $password
                ];
                $totalProxies++;
            }
        }
        
        if (empty($proxyList)) {
            throw new Exception('请至少配置一个子网');
        }
        
        $result = $monitor->importProxies($proxyList, $importMode);
        $result['total_generated'] = $totalProxies;
        
    } catch (Exception $e) {
        $error = $e->getMessage();
    }
}

?>
<!DOCTYPE html>
<html lang="zh-CN">
<head>
    <meta charset="UTF-8">
    <meta name="viewport" content="width=device-width, initial-scale=1.0">
    <title>子网代理导入 - NetWatch</title>
    <link rel="stylesheet" href="includes/style-v2.css?v=<?php echo time(); ?>">
    <style>
        .import-container {
            max-width: 1000px;
            margin: 0 auto;
<<<<<<< HEAD
            padding: 0 20px;
        }
        
        .header h1 {
            font-size: 28px;
            margin-bottom: 5px;
        }
        
        .header p {
            opacity: 0.9;
            font-size: 14px;
        }
        
        .nav {
            background: white;
            padding: 15px 0;
            margin: 20px 0;
            border-radius: 10px;
            box-shadow: 0 2px 10px rgba(0,0,0,0.1);
        }
        
        .nav-content {
            display: flex;
            align-items: center;
            justify-content: space-between;
            flex-wrap: wrap;
            gap: 15px;
        }
        
        .nav-links {
            display: flex;
            align-items: center;
            gap: 20px;
            flex-wrap: wrap;
        }
        
        .nav a {
            color: #667eea;
            text-decoration: none;
            font-weight: 500;
            padding: 8px 16px;
            border-radius: 5px;
            transition: all 0.2s ease;
            display: flex;
            align-items: center;
            gap: 8px;
        }
        
        .nav a:hover {
            background: #f8f9fa;
            color: #5a6fd8;
        }
        
        .nav a.active {
            background: #667eea;
            color: white;
        }
        
        .nav-title {
            font-weight: 600;
            color: #333;
            font-size: 16px;
=======
            padding: 20px;
>>>>>>> 030efaa1
        }
        
        .import-section {
            background: white;
            margin: 20px 0;
            border-radius: 10px;
            box-shadow: 0 2px 10px rgba(0,0,0,0.1);
            padding: 30px;
        }
        
        .section h2 {
            margin-bottom: 20px;
            color: #333;
            font-size: 20px;
        }
        
        .form-group {
            margin-bottom: 20px;
        }
        
        .form-group label {
            display: block;
            margin-bottom: 8px;
            font-weight: 500;
            color: #555;
        }
        
        .form-group input,
        .form-group select {
            width: 100%;
            padding: 12px;
            border: 1px solid #ddd;
            border-radius: 5px;
            font-size: 14px;
            font-family: inherit;
        }
        
        .form-row {
            display: grid;
            grid-template-columns: 1fr 1fr 1fr 1fr;
            gap: 15px;
            align-items: end;
        }
        
        .btn {
            background: #667eea;
            color: white;
            border: none;
            padding: 12px 24px;
            border-radius: 5px;
            cursor: pointer;
            font-size: 14px;
            font-weight: 500;
            margin-right: 10px;
        }
        
        .btn:hover {
            background: #5a6fd8;
        }
        
        .btn-secondary {
            background: #6c757d;
        }
        
        .btn-secondary:hover {
            background: #5a6268;
        }
        
        .btn-add {
            background: #28a745;
            padding: 8px 16px;
            font-size: 12px;
        }
        
        .btn-add:hover {
            background: #218838;
        }
        
        .alert {
            padding: 15px;
            border-radius: 5px;
            margin-bottom: 20px;
        }
        
        .alert-success {
            background: #d4edda;
            color: #155724;
            border: 1px solid #c3e6cb;
        }
        
        .alert-error {
            background: #f8d7da;
            color: #721c24;
            border: 1px solid #f5c6cb;
        }
        
        .subnet-item {
            border: 1px solid #e9ecef;
            border-radius: 8px;
            padding: 20px;
            margin-bottom: 15px;
            background: #f8f9fa;
        }
        
        .subnet-header {
            display: flex;
            justify-content: between;
            align-items: center;
            margin-bottom: 15px;
        }
        
        .subnet-title {
            font-weight: 600;
            color: #495057;
        }
        
        .ip-inputs {
            display: grid;
            grid-template-columns: 1fr 1fr;
            gap: 15px;
        }
        
        .help-text {
            font-size: 13px;
            color: #666;
            margin-top: 5px;
        }
        
        .stats {
            display: grid;
            grid-template-columns: repeat(auto-fit, minmax(150px, 1fr));
            gap: 15px;
            margin-bottom: 20px;
        }
        
        .stat-item {
            text-align: center;
            padding: 15px;
            background: #f8f9fa;
            border-radius: 8px;
        }
        
        .stat-number {
            font-size: 24px;
            font-weight: bold;
            color: #667eea;
        }
        
        .stat-label {
            font-size: 12px;
            color: #666;
            margin-top: 5px;
        }
        
        .example {
            background: #f8f9fa;
            padding: 10px;
            border-radius: 5px;
            font-size: 13px;
            margin-top: 10px;
            border-left: 4px solid #667eea;
        }
    </style>
</head>
<body>
    <div class="header">
        <div class="container">
            <div class="header-content">
                <div class="header-left">
                    <h1>🌐 子网代理导入</h1>
                    <p>批量导入多个子网的代理服务器配置</p>
                </div>
                <?php if (Auth::isLoginEnabled()): ?>
                <div class="header-right">
                    <div class="user-info">
                        <div class="user-row">
                            <div class="username">👤 <?php echo htmlspecialchars(Auth::getCurrentUser()); ?></div>
                            <a href="?action=logout" class="btn btn-logout">退出</a>
                        </div>
                        <div class="session-time">
                            登录时间：<?php echo formatTime(Auth::getLoginTime()); ?>
                        </div>
                    </div>
                </div>
                <?php endif; ?>
            </div>
        </div>
    </div>
    
    <div class="container">
<<<<<<< HEAD
        <div class="nav">
            <div class="nav-content">
                <div class="nav-title">代理管理</div>
                <div class="nav-links">
                    <a href="index.php">
                        <span>🏠</span>
                        监控面板
                    </a>
                    <a href="import.php">
                        <span>📤</span>
                        单个导入
                    </a>
                    <a href="import_subnets.php" class="active">
                        <span>🌐</span>
                        子网导入
                    </a>
                </div>
            </div>
=======
        <div class="nav-links">
            <a href="index.php" class="nav-link">🏠 主页</a>
            <a href="import.php" class="nav-link">📥 代理导入</a>
            <a href="import_subnets.php" class="nav-link active">🌐 子网导入</a>
            <a href="token_manager.php" class="nav-link">🔑 Token管理</a>
>>>>>>> 030efaa1
        </div>

        <?php if (isset($result)): ?>
        <div class="alert alert-success">
            <h3>导入完成</h3>
            <div class="stats">
                <div class="stat-item">
                    <div class="stat-number"><?php echo $result['total_generated']; ?></div>
                    <div class="stat-label">生成代理</div>
                </div>
                <div class="stat-item">
                    <div class="stat-number"><?php echo $result['imported']; ?></div>
                    <div class="stat-label">成功导入</div>
                </div>
                <?php if (isset($result['skipped']) && $result['skipped'] > 0): ?>
                <div class="stat-item">
                    <div class="stat-number"><?php echo $result['skipped']; ?></div>
                    <div class="stat-label">跳过重复</div>
                </div>
                <?php endif; ?>
                <div class="stat-item">
                    <div class="stat-number"><?php echo count($result['errors']); ?></div>
                    <div class="stat-label">导入失败</div>
                </div>
            </div>
            
            <?php if (!empty($result['errors'])): ?>
            <h4>错误详情:</h4>
            <div style="max-height: 200px; overflow-y: auto; background: #f8f9fa; padding: 10px; border-radius: 5px; margin-top: 10px;">
                <?php foreach ($result['errors'] as $error): ?>
                <div style="padding: 5px 0; border-bottom: 1px solid #e9ecef; font-size: 13px;"><?php echo htmlspecialchars($error); ?></div>
                <?php endforeach; ?>
            </div>
            <?php endif; ?>
        </div>
        <?php endif; ?>
        
        <?php if (isset($error)): ?>
        <div class="alert alert-error">
            <strong>导入失败:</strong> <?php echo htmlspecialchars($error); ?>
        </div>
        <?php endif; ?>
        
        <form method="post" id="subnetForm">
            <div class="import-section">
                <h2>公共配置</h2>
                <div class="form-row">
                    <div class="form-group">
                        <label for="port">端口</label>
                        <input type="number" name="port" id="port" value="<?php echo $_POST['port'] ?? '1080'; ?>" required min="1" max="65535">
                    </div>
                    <div class="form-group">
                        <label for="type">代理类型</label>
                        <select name="type" id="type" required>
                            <option value="socks5" <?php echo ($_POST['type'] ?? '') === 'socks5' ? 'selected' : ''; ?>>SOCKS5</option>
                            <option value="http" <?php echo ($_POST['type'] ?? '') === 'http' ? 'selected' : ''; ?>>HTTP</option>
                        </select>
                    </div>
                    <div class="form-group">
                        <label for="username">用户名 (可选)</label>
                        <input type="text" name="username" id="username" value="<?php echo htmlspecialchars($_POST['username'] ?? ''); ?>">
                    </div>
                    <div class="form-group">
                        <label for="password">密码 (可选)</label>
                        <input type="password" name="password" id="password" value="<?php echo htmlspecialchars($_POST['password'] ?? ''); ?>">
                    </div>
                </div>
                <div class="form-group">
                    <label for="import_mode">导入模式</label>
                    <select name="import_mode" id="import_mode" required>
                        <option value="skip" <?php echo ($_POST['import_mode'] ?? 'skip') === 'skip' ? 'selected' : ''; ?>>跳过模式 - 跳过已存在的代理 (推荐)</option>
                        <option value="add" <?php echo ($_POST['import_mode'] ?? '') === 'add' ? 'selected' : ''; ?>>新增模式 - 添加到现有代理列表</option>
                    </select>
                    <div class="help-text">
                        新增模式：所有代理都会被添加，可能产生重复记录<br>
                        跳过模式：如果相同IP:端口已存在，则跳过不导入
                    </div>
                </div>
                <div class="help-text">
                    所有子网将使用相同的端口、类型、用户名和密码配置
                </div>
            </div>
            
            <div class="import-section">
                <h2>子网配置</h2>
                <div id="subnets-container">
                    <?php
                    // 默认显示9个子网配置输入框，支持任意子网大小（/27、/28、/29等）
                    // 只需设置开始和结束IP，系统会自动生成范围内所有代理配置
                    
                    for ($i = 1; $i <= 9; $i++):
                        $startIp = $_POST["start_ip_$i"] ?? '';
                        $endIp = $_POST["end_ip_$i"] ?? '';
                    ?>
                    <div class="subnet-item">
                        <div class="subnet-header">
                            <div class="subnet-title">子网 <?php echo $i; ?></div>
                        </div>
                        <div class="ip-inputs">
                            <div class="form-group">
                                <label for="start_ip_<?php echo $i; ?>">开始IP</label>
                                <input type="text" name="start_ip_<?php echo $i; ?>" id="start_ip_<?php echo $i; ?>" 
                                       value="<?php echo htmlspecialchars($startIp); ?>" 
                                       placeholder="如: 1.2.3.2">
                            </div>
                            <div class="form-group">
                                <label for="end_ip_<?php echo $i; ?>">结束IP</label>
                                <input type="text" name="end_ip_<?php echo $i; ?>" id="end_ip_<?php echo $i; ?>" 
                                       value="<?php echo htmlspecialchars($endIp); ?>" 
                                       placeholder="如: 1.2.3.30">
                            </div>
                        </div>
                    </div>
                    <?php endfor; ?>
                </div>
                
                <button type="button" class="btn btn-add" onclick="addSubnet()">+ 添加新子网</button>
            </div>
            
            <div class="import-section">
                <button type="submit" class="btn">开始导入</button>
                <button type="button" class="btn btn-secondary" onclick="clearForm()">清空表单</button>
                <button type="button" class="btn btn-secondary" onclick="previewProxies()">预览代理数量</button>
            </div>
        </form>
        
        <div class="import-section">
            <h2>使用说明</h2>
            <ul style="line-height: 1.6; margin-left: 20px;">
                <li><strong>公共配置:</strong> 所有子网使用相同的端口、类型、用户名和密码</li>
                <li><strong>灵活的子网支持:</strong> 支持任意子网大小（/27、/28、/29等）和任意IP范围</li>
                <li><strong>IP范围配置:</strong> 只需设置开始和结束IP，系统自动生成范围内所有代理</li>
                <li><strong>公网/内网兼容:</strong> 支持公网IP和内网IP，不限制网络类型</li>
                <li><strong>动态扩展:</strong> 默认9个子网输入框，可添加更多</li>
                <li><strong>预览功能:</strong> 导入前可以预览将生成的代理数量</li>
            </ul>
            
            <div class="example">
                <strong>子网示例:</strong><br>
                • <strong>/27子网:</strong> 32个地址，可用IP范围如 x.x.x.2-30（29个）<br>
                • <strong>/28子网:</strong> 16个地址，可用IP范围如 x.x.x.2-14（13个）<br>
                • <strong>/29子网:</strong> 8个地址，可用IP范围如 x.x.x.2-6（5个）<br>
                • <strong>自定义范围:</strong> 也可以不按子网划分，直接指定任意IP范围<br><br>
                <strong>实际场景示例:</strong><br>
                • <strong>场景1:</strong> 8个/27子网，每个29个IP = 232个代理<br>
                • <strong>场景2:</strong> 16个/28子网，每个13个IP = 208个代理<br>
                • <strong>场景3:</strong> 混合子网大小，根据实际部署灵活配置<br>
                使用此工具，只需配置一次公共信息，然后设置各子网IP范围即可批量导入。
            </div>
        </div>
    </div>
    
    <script>
        let subnetCount = 9;
        
        function addSubnet() {
            subnetCount++;
            const container = document.getElementById('subnets-container');
            const subnetHtml = `
                <div class="subnet-item">
                    <div class="subnet-header">
                        <div class="subnet-title">子网 ${subnetCount}</div>
                    </div>
                    <div class="ip-inputs">
                        <div class="form-group">
                            <label for="start_ip_${subnetCount}">开始IP</label>
                            <input type="text" name="start_ip_${subnetCount}" id="start_ip_${subnetCount}" 
                                   placeholder="如: x.x.x.2">
                        </div>
                        <div class="form-group">
                            <label for="end_ip_${subnetCount}">结束IP</label>
                            <input type="text" name="end_ip_${subnetCount}" id="end_ip_${subnetCount}" 
                                   placeholder="如: x.x.x.30">
                        </div>
                    </div>
                </div>
            `;
            container.insertAdjacentHTML('beforeend', subnetHtml);
        }
        
        function clearForm() {
            // 重置表单基本字段
            document.getElementById('port').value = '1080';
            document.getElementById('type').value = 'socks5';
            document.getElementById('username').value = '';
            document.getElementById('password').value = '';
            document.getElementById('import_mode').value = 'skip';
            
            // 清空所有子网输入框（包括原始的9个和动态添加的）
            for (let i = 1; i <= subnetCount; i++) {
                const startInput = document.getElementById(`start_ip_${i}`);
                const endInput = document.getElementById(`end_ip_${i}`);
                if (startInput) startInput.value = '';
                if (endInput) endInput.value = '';
            }
            
            // 重置子网计数器到初始状态
            subnetCount = 9;
            
            // 移除动态添加的子网输入框
            const container = document.getElementById('subnets-container');
            const subnetItems = container.querySelectorAll('.subnet-item');
            // 保留前9个，删除其余的
            for (let i = 9; i < subnetItems.length; i++) {
                subnetItems[i].remove();
            }
        }
        
        function previewProxies() {
            let totalProxies = 0;
            let validSubnets = 0;
            
            for (let i = 1; i <= subnetCount; i++) {
                const startIp = document.getElementById(`start_ip_${i}`)?.value.trim();
                const endIp = document.getElementById(`end_ip_${i}`)?.value.trim();
                
                if (startIp && endIp) {
                    try {
                        const startLong = ipToLong(startIp);
                        const endLong = ipToLong(endIp);
                        
                        if (startLong <= endLong) {
                            const count = endLong - startLong + 1;
                            totalProxies += count;
                            validSubnets++;
                        }
                    } catch (e) {
                        // 忽略无效IP
                    }
                }
            }
            
            alert(`预览结果:\n有效子网: ${validSubnets} 个\n将生成代理: ${totalProxies} 个`);
        }
        
        function ipToLong(ip) {
            const parts = ip.split('.');
            if (parts.length !== 4) throw new Error('Invalid IP');
            
            return (parseInt(parts[0]) << 24) + 
                   (parseInt(parts[1]) << 16) + 
                   (parseInt(parts[2]) << 8) + 
                   parseInt(parts[3]);
        }
    </script>
</body>
</html><|MERGE_RESOLUTION|>--- conflicted
+++ resolved
@@ -92,8 +92,7 @@
         .import-container {
             max-width: 1000px;
             margin: 0 auto;
-<<<<<<< HEAD
-            padding: 0 20px;
+            padding: 20px;
         }
         
         .header h1 {
@@ -155,12 +154,9 @@
             font-weight: 600;
             color: #333;
             font-size: 16px;
-=======
-            padding: 20px;
->>>>>>> 030efaa1
-        }
-        
-        .import-section {
+        }
+        
+        .section {
             background: white;
             margin: 20px 0;
             border-radius: 10px;
@@ -348,7 +344,6 @@
     </div>
     
     <div class="container">
-<<<<<<< HEAD
         <div class="nav">
             <div class="nav-content">
                 <div class="nav-title">代理管理</div>
@@ -367,15 +362,8 @@
                     </a>
                 </div>
             </div>
-=======
-        <div class="nav-links">
-            <a href="index.php" class="nav-link">🏠 主页</a>
-            <a href="import.php" class="nav-link">📥 代理导入</a>
-            <a href="import_subnets.php" class="nav-link active">🌐 子网导入</a>
-            <a href="token_manager.php" class="nav-link">🔑 Token管理</a>
->>>>>>> 030efaa1
         </div>
-
+        
         <?php if (isset($result)): ?>
         <div class="alert alert-success">
             <h3>导入完成</h3>
